extern crate presort;

<<<<<<< HEAD
use presort::PresortedVec;
use presort::inc_tree::*;
=======
use presort::*;
use presort::inc_tree::*;

>>>>>>> e9dfd01a

#[test]
fn test_tree() {
    let main_tree = Tree::new_node(37);
    let mut vec = PresortedVec::new();
    dump(&main_tree, &mut vec);
    assert_eq!(vec.sorted_iter().collect::<Vec<&usize>>(), vec![&37]);
}

#[test]
fn test_update() {
    println!("start first dump");
    let main_tree = Tree::new_node(37);
    main_tree.push_child(Tree::new_node(42));
    main_tree.push_child(Tree::new_node(20));
    main_tree.push_child(Tree::new_node(63));
    let mut vec = PresortedVec::new();
    dump(&main_tree, &mut vec);
    println!("finished first dump");
    assert_eq!(vec.sorted_iter().collect::<Vec<&usize>>(), vec![&20,&37,&42,&63]);

    println!("start first update");
    main_tree.get_child(1).set_data(25);
    update(&main_tree, 0, &mut vec);
    println!("finished first update");
    assert_eq!(vec.sorted_iter().collect::<Vec<&usize>>(), vec![&25,&37,&42,&63]);

    println!("start add branch");
    let branch = main_tree.get_child(2);
    branch.push_child(Tree::new_node(47));
    branch.push_child(Tree::new_node(53));
    branch.push_child(Tree::new_node(61));
    branch.push_child(Tree::new_node(57));
    update(&main_tree, 0, &mut vec);
    println!("finished add branch");
    assert_eq!(
        vec.sorted_iter().collect::<Vec<&usize>>(),
        vec![&25,&37,&42,&47,&53,&57,&61,&63]
    );

    println!("start update branch");
    branch.get_child(2).set_data(77);
    update(&main_tree, 0, &mut vec);
    println!("finished update branch");
    assert_eq!(
        vec.sorted_iter().collect::<Vec<&usize>>(),
        vec![&25,&37,&42,&47,&53,&57,&63,&77]
    );

    println!("start early insertion");
    let branch = main_tree.get_child(1);
    branch.push_child(Tree::new_node(1));
    update(&main_tree, 0, &mut vec);
    println!("finished early insertion");
    assert_eq!(
        vec.sorted_iter().collect::<Vec<&usize>>(),
        vec![&1,&25,&37,&42,&47,&53,&57,&63,&77]
    );

    println!("start deep add");
    let branch = main_tree.get_child(2).get_child(2);
    let new_branch = Tree::new_node(100);
    new_branch.push_child(Tree::new_node(101));
    branch.push_child(new_branch);
    update(&main_tree, 0, &mut vec);
    println!("finished deep add");
    assert_eq!(
        vec.sorted_iter().collect::<Vec<&usize>>(),
        vec![&1,&25,&37,&42,&47,&53,&57,&63,&77,&100,&101]
    );

    println!("start deep edit");
    let branch = branch.get_child(0).get_child(0);
    branch.set_data(105);
    update(&main_tree, 0, &mut vec);
    println!("finished deep edit");
    assert_eq!(
        vec.sorted_iter().collect::<Vec<&usize>>(),
        vec![&1,&25,&37,&42,&47,&53,&57,&63,&77,&100,&105]
    );

    println!("start pop branch");
    let branch = main_tree.get_child(2).get_child(2);
    branch.pop_child();
    update(&main_tree, 0, &mut vec);
    println!("finished pop branch");
    assert_eq!(
        vec.sorted_iter().collect::<Vec<&usize>>(),
        vec![&1,&25,&37,&42,&47,&53,&57,&63,&77]
    );
}<|MERGE_RESOLUTION|>--- conflicted
+++ resolved
@@ -1,13 +1,7 @@
 extern crate presort;
 
-<<<<<<< HEAD
 use presort::PresortedVec;
-use presort::inc_tree::*;
-=======
-use presort::*;
-use presort::inc_tree::*;
-
->>>>>>> e9dfd01a
+use presort::inc_tree::{Tree, IncTree, dump, update};
 
 #[test]
 fn test_tree() {
